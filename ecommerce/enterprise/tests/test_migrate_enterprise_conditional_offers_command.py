--- conflicted
+++ resolved
@@ -4,13 +4,10 @@
 from __future__ import unicode_literals
 
 import logging
-<<<<<<< HEAD
 import os
 import tempfile
 from decimal import Decimal
 from mock import patch
-=======
->>>>>>> 871cee9d
 
 from faker import Factory as FakerFactory
 from oscar.test.factories import (
